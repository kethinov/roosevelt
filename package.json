--- conflicted
+++ resolved
@@ -29,7 +29,6 @@
     "morgan": "~1.9.0",
     "node-emoji": "~1.8.1",
     "parent-require": "~1.0.0",
-    "proxyquire": "~1.8.0",
     "serve-favicon": "~2.4.0",
     "tamper": "~1.0.0",
     "toobusy-js": "~0.5.0",
@@ -43,16 +42,13 @@
     "lint-staged": "~6.1.0",
     "mocha": "~5.0.0",
     "nyc": "~11.4.1",
+    "proxyquire": "~1.8.0",
     "roosevelt-less": "~0.4.0",
     "roosevelt-uglify": "~0.2.1",
-<<<<<<< HEAD
     "sinon": "~4.2.2",
-    "standard": "~10.0.0"
-=======
     "standard": "~10.0.0",
     "supertest": "~3.0.0",
     "teddy": "~0.4.23"
->>>>>>> 1e96e768
   },
   "repository": {
     "type": "git",
