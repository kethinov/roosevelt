{
  "name": "roosevelt",
  "description": "Roosevelt MVC web framework",
  "author": "Eric Newport <kethinov@gmail.com>",
  "version": "0.11.8",
  "homepage": "https://github.com/rooseveltframework/roosevelt",
  "license": "CC-BY-4.0",
  "main": "roosevelt.js",
  "readmeFilename": "README.md",
  "engines": {
    "node": ">=8.0.0"
  },
  "engineStrict": true,
  "dependencies": {
    "app-module-path": "~2.2.0",
    "body-parser": "~1.18.0",
    "browserify": "~16.1.0",
    "colors": "~1.1.0",
    "compression": "~1.7.0",
    "cookie-parser": "~1.4.0",
    "es6-template-strings": "~2.0.1",
    "express": "~4.16.2",
    "express-minify-html": "~0.12.0",
    "formidable": "~1.1.0",
    "fs-extra": "~5.0.0",
    "html-validator": "~2.2.0",
    "klaw-sync": "~3.0.0",
    "method-override": "~2.3.0",
    "morgan": "~1.9.0",
    "node-emoji": "~1.8.1",
    "parent-require": "~1.0.0",
    "serve-favicon": "~2.4.0",
    "tamper": "~1.0.0",
    "toobusy-js": "~0.5.0",
    "vnu-jar": "~17.11.0"
  },
  "devDependencies": {
    "coveralls": "~3.0.0",
    "eslint": "~4.18.0",
    "eslint-plugin-no-only-tests": "~2.0.0",
    "husky": "~0.14.2",
    "lint-staged": "~7.0.0",
    "mocha": "~5.0.0",
    "nyc": "~11.4.1",
    "roosevelt-less": "~0.5.0",
    "roosevelt-uglify": "~0.2.1",
<<<<<<< HEAD
    "supertest":"~3.0.0",
    "standard": "~10.0.0",
    "teddy":"~0.4.23"
=======
    "standard": "~11.0.0",
    "supertest": "~3.0.0",
    "teddy": "~0.4.23"
>>>>>>> 8c2aa9e0
  },
  "repository": {
    "type": "git",
    "url": "git://github.com/rooseveltframework/roosevelt.git"
  },
  "keywords": [
    "roosevelt.js",
    "teddy.js",
    "node.js",
    "roosevelt",
    "teddy",
    "mvc"
  ],
  "preferGlobal": true,
  "_from": "roosevelt@*",
  "gitHead": "",
  "scripts": {
    "postinstall": "node ./lib/scripts/configAuditor.js",
    "coverage": "nyc --reporter=html --reporter=text mocha --timeout 5000 --recursive test/unit",
    "coveralls": "nyc --reporter=lcov mocha --timeout 5000 --recursive test && cat ./coverage/lcov.info | coveralls",
    "standard": "standard",
    "test": "mocha --timeout 5000 --recursive test/unit && npm run standard",
    "precommit": "lint-staged && eslint test/unit"
  },
  "lint-staged": {
    "*.js": "standard"
  }
}<|MERGE_RESOLUTION|>--- conflicted
+++ resolved
@@ -44,15 +44,9 @@
     "nyc": "~11.4.1",
     "roosevelt-less": "~0.5.0",
     "roosevelt-uglify": "~0.2.1",
-<<<<<<< HEAD
-    "supertest":"~3.0.0",
-    "standard": "~10.0.0",
-    "teddy":"~0.4.23"
-=======
     "standard": "~11.0.0",
     "supertest": "~3.0.0",
     "teddy": "~0.4.23"
->>>>>>> 8c2aa9e0
   },
   "repository": {
     "type": "git",
