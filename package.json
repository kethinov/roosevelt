{
  "name": "roosevelt",
  "description": "Roosevelt MVC web framework",
  "author": "Eric Newport <kethinov@gmail.com>",
  "version": "0.8.9",
  "homepage": "https://github.com/rooseveltframework/roosevelt",
  "license": "CC-BY-4.0",
  "main": "roosevelt.js",
  "readmeFilename": "README.md",
  "engines": {
    "node": ">=6.0.0"
  },
  "engineStrict": true,
  "dependencies": {
    "app-module-path": "~2.2.0",
    "body-parser": "~1.17.0",
    "browserify": "~14.4.0",
    "colors": "~1.1.0",
    "compression": "~1.6.0",
    "cookie-parser": "~1.4.0",
    "express": "~4.15.0",
    "express-minify-html": "~0.11.0",
    "formidable": "~1.1.0",
    "fs-extra": "~3.0.0",
    "klaw-sync": "~2.1.0",
    "html-validator": "~2.2.0",
    "method-override": "~2.3.0",
    "morgan": "~1.8.0",
    "parent-require": "~1.0.0",
    "serve-favicon": "~2.4.0",
    "toobusy-js": "~0.5.0",
    "vnu-jar": "~17.3.0"
  },
  "devDependencies": {
<<<<<<< HEAD
    "eslint": "^4.1.0"
=======
    "eslint": "^3.19.0",
    "lint-staged": "^4.0.0",
    "husky": "^0.13.4"
>>>>>>> 946c93f1
  },
  "repository": {
    "type": "git",
    "url": "git://github.com/rooseveltframework/roosevelt.git"
  },
  "keywords": [
    "roosevelt.js",
    "teddy.js",
    "node.js",
    "roosevelt",
    "teddy",
    "mvc"
  ],
  "eslintConfig": {
    "parserOptions": {
      "ecmaVersion": 6
    },
    "env": {
      "browser": true,
      "node": true,
      "mocha": true
    },
    "rules": {
      "eqeqeq": 2,
      "curly": 2,
      "semi": 2,
      "strict": [
        2,
        "never"
      ],
      "quotes": [
        2,
        "single"
      ],
      "no-trailing-spaces": [
        "error",
        {
          "skipBlankLines": false
        }
      ],
      "camelcase": [
        2,
        {
          "properties": "always"
        }
      ],
      "comma-spacing": [
        2,
        {
          "before": false,
          "after": true
        }
      ],
      "indent": [
        2,
        2,
        {
          "VariableDeclarator": 2,
          "SwitchCase": 1
        }
      ],
      "eol-last": 0,
      "handle-callback-err": 0,
      "no-use-before-define": [
        2,
        "nofunc"
      ],
      "no-unused-vars": [
        2,
        {
          "vars": "all",
          "args": "none"
        }
      ],
      "no-console": 0,
      "no-mixed-requires": 0,
      "one-var": [
        2,
        "always"
      ],
      "dot-notation": 0,
      "no-path-concat": 0,
      "no-alert": 0,
      "brace-style": [
        2,
        "stroustrup"
      ],
      "keyword-spacing": [
        "error",
        {
          "before": true,
          "after": true
        }
      ],
      "space-before-blocks": [
        "error"
      ]
    }
  },
  "preferGlobal": true,
  "_from": "roosevelt@*",
  "gitHead": "",
  "scripts": {
    "test": "./node_modules/.bin/eslint .",
    "precommit": "lint-staged"
  },
  "lint-staged": {
    "*.js": "./node_modules/.bin/eslint"
  }
}<|MERGE_RESOLUTION|>--- conflicted
+++ resolved
@@ -32,13 +32,9 @@
     "vnu-jar": "~17.3.0"
   },
   "devDependencies": {
-<<<<<<< HEAD
-    "eslint": "^4.1.0"
-=======
-    "eslint": "^3.19.0",
+    "eslint": "^4.1.0",
     "lint-staged": "^4.0.0",
     "husky": "^0.13.4"
->>>>>>> 946c93f1
   },
   "repository": {
     "type": "git",
