{
  "name": "roosevelt",
  "description": "Roosevelt MVC web framework",
  "author": "Roosevelt Framework Team <rooseveltframework@gmail.com>",
  "contributors": [
    "Eric Newport <kethinov@gmail.com>",
    "Troy Coutu <autre31415@gmail.com>",
    "Alexander J. Lallier <alexanderlallier@aol.com>"
  ],
  "version": "0.14.2",
  "homepage": "https://github.com/rooseveltframework/roosevelt",
  "license": "CC-BY-4.0",
  "main": "roosevelt.js",
  "readmeFilename": "README.md",
  "engines": {
    "node": ">=10.0.0"
  },
  "engineStrict": true,
  "dependencies": {
    "app-module-path": "~2.2.0",
    "body-parser": "~1.19.0",
    "browserify": "~16.2.3",
    "check-dependencies": "~1.1.0",
    "colors": "~1.3.3",
    "compression": "~1.7.4",
    "cookie-parser": "~1.4.4",
    "es6-template-strings": "~2.0.1",
    "express": "~4.17.0",
<<<<<<< HEAD
=======
    "fkill": "~6.2.0",
>>>>>>> 1babfbe4
    "formidable": "~1.2.1",
    "fs-extra": "~8.0.1",
    "html-minifier": "~4.0.0",
    "klaw": "~3.0.0",
    "klaw-sync": "~6.0.0",
    "method-override": "~3.0.0",
    "morgan": "~1.9.1",
    "parent-require": "~1.0.0",
    "roosevelt-logger": "~0.2.1",
    "serve-favicon": "~2.5.0",
    "toobusy-js": "~0.5.1"
  },
  "devDependencies": {
    "codecov": "~3.5.0",
    "eslint": "~5.16.0",
    "eslint-plugin-mocha": "~5.3.0",
    "fkill": "~6.1.0",
    "html-validator": "~4.0.3",
    "husky": "~2.3.0",
    "lint-staged": "~8.1.7",
    "mocha": "~6.1.4",
    "nyc": "~14.1.1",
    "prismjs": "~1.16.0",
    "proxyquire": "~2.1.0",
    "ps-node": "~0.1.6",
    "roosevelt-less": "~0.7.1",
    "roosevelt-uglify": "~0.3.1",
    "sinon": "~7.3.2",
    "standard": "~12.0.1",
    "supertest": "~4.0.2",
    "tamper": "~1.1.0",
    "teddy": "~0.4.28",
    "tmp": "~0.1.0",
    "vnu-jar": "~18.11.5"
  },
  "repository": {
    "type": "git",
    "url": "git://github.com/rooseveltframework/roosevelt.git"
  },
  "keywords": [
    "roosevelt.js",
    "teddy.js",
    "node.js",
    "roosevelt",
    "teddy",
    "mvc"
  ],
  "preferGlobal": true,
  "_from": "roosevelt@*",
  "gitHead": "",
  "eslintConfig": {
    "parserOptions": {
      "ecmaVersion": 2018
    },
    "plugins": [
      "mocha"
    ],
    "rules": {
      "mocha/no-exclusive-tests": "error"
    }
  },
  "nyc": {
    "reporter": [
      "html",
      "text",
      "lcov"
    ]
  },
  "scripts": {
    "codecov": "./node_modules/.bin/codecov",
    "coverage": "nyc mocha --timeout 125000 test/unit",
    "lint": "standard && eslint ./test/unit",
    "postinstall": "node ./lib/scripts/getDevDeps.js && node ./lib/scripts/configAuditor.js",
    "test": "mocha --timeout 125000 test/unit"
  },
  "lint-staged": {
    "*.js": "standard"
  },
  "husky": {
    "hooks": {
      "pre-commit": "lint-staged && eslint ./test/unit"
    }
  }
}<|MERGE_RESOLUTION|>--- conflicted
+++ resolved
@@ -26,10 +26,6 @@
     "cookie-parser": "~1.4.4",
     "es6-template-strings": "~2.0.1",
     "express": "~4.17.0",
-<<<<<<< HEAD
-=======
-    "fkill": "~6.2.0",
->>>>>>> 1babfbe4
     "formidable": "~1.2.1",
     "fs-extra": "~8.0.1",
     "html-minifier": "~4.0.0",
@@ -46,7 +42,7 @@
     "codecov": "~3.5.0",
     "eslint": "~5.16.0",
     "eslint-plugin-mocha": "~5.3.0",
-    "fkill": "~6.1.0",
+    "fkill": "~6.2.0",
     "html-validator": "~4.0.3",
     "husky": "~2.3.0",
     "lint-staged": "~8.1.7",
