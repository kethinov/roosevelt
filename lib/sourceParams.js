// reads user supplied params from roosevelt constructor or from the app's package.json and configures the app

require('colors');

var path = require('path'),
    appDir = require('./getAppDir'),
    pkg = require(appDir + 'package.json'),
    checkFiles = require('./checkFiles'),
    appModulePath = require('app-module-path'),
    defaultConfig = require('./defaultConfig');

pkg.rooseveltConfig = pkg.rooseveltConfig || {};

module.exports = function(app) {
  var params = app.get('params');

  if (params.appDir || pkg.rooseveltConfig.appDir) {
    appDir = params.appDir || pkg.rooseveltConfig.appDir ;
  }

  app.set('appDir', appDir);
  app.set('package', pkg);
  app.set('appName', pkg.name || 'Roosevelt Express');
  app.set('appVersion', pkg.version);

  // define staticsRoot before other params because other params depend on it
  params.staticsRoot = params.staticsRoot || pkg.rooseveltConfig.staticsRoot || 'statics/';
  if (params.staticsRoot.charAt(params.staticsRoot.length - 1) !== '/' || params.staticsRoot.charAt(params.staticsRoot.length - 1) !== '\\') {
    params.staticsRoot += '/';
  }
  app.set('staticsRoot', path.normalize(params.staticsRoot || pkg.rooseveltConfig.staticsRoot));

  // source remaining params from params argument, then package.json, then defaults
  params = {

    // behavior
<<<<<<< HEAD
    port: process.env.HTTP_PORT || process.env.NODE_PORT || params.port || pkg.rooseveltConfig.port || 43711,
    localhostOnly: params.localhostOnly, // defaults to true so needs to be set below
    disableLogger: params.disableLogger || pkg.rooseveltConfig.disableLogger || false,
    noMinify: params.noMinify || pkg.rooseveltConfig.noMinify || false,
    enableValidator: params.enableValidator || pkg.rooseveltConfig.enableValidator || false,
    htmlValidator: params.htmlValidator || pkg.rooseveltConfig.htmlValidator || {port: '8888', separateProcess: false, format: 'text', suppressWarnings: false},
    validatorExceptions: params.validatorExceptions || pkg.rooseveltConfig.validatorExceptions || {requestHeader: 'Partial', modelValue: '_disableValidator'},
    multipart: params.multipart || pkg.rooseveltConfig.multipart || {'multiples': true},
    maxLagPerRequest: params.maxLagPerRequest || pkg.maxLagPerRequest || 70,
    shutdownTimeout: params.shutdownTimeout || pkg.shutdownTimeout || 30000,
    bodyParserUrlencodedParams: params.bodyParserUrlencodedParams || pkg.rooseveltConfig.bodyParserUrlencodedParams || { extended: true },
    bodyParserJsonParams: params.bodyParserJsonParams || pkg.rooseveltConfig.bodyParserJsonParams || {},
=======
    port: process.env.HTTP_PORT !== undefined ? process.env.HTTP_PORT : process.env.NODE_PORT !== undefined ? process.env.NODE_PORT : params.port !== undefined ? params.port : pkg.rooseveltConfig.port !== undefined ? pkg.rooseveltConfig.port : defaultConfig.port,
    localhostOnly: params.localhostOnly !== undefined ? params.localhostOnly : pkg.rooseveltConfig.localhostOnly !== undefined ? pkg.rooseveltConfig.localhostOnly : defaultConfig.localhostOnly, // defaults to true so needs to be set below
    disableLogger: params.disableLogger !== undefined ? params.disableLogger : pkg.rooseveltConfig.disableLogger !== undefined ? pkg.rooseveltConfig.disableLogger : defaultConfig.disableLogger,
    noMinify: params.noMinify !== undefined ? params.noMinify : pkg.rooseveltConfig.noMinify !== undefined ? pkg.rooseveltConfig.noMinify : defaultConfig.noMinify,
    enableValidator: params.enableValidator !== undefined ? params.enableValidator : pkg.rooseveltConfig.enableValidator !== undefined ? pkg.rooseveltConfig.enableValidator : defaultConfig.enableValidator,
    htmlValidator: params.htmlValidator !== undefined ? params.htmlValidator : pkg.rooseveltConfig.htmlValidator !== undefined ? pkg.rooseveltConfig.htmlValidator : defaultConfig.htmlValidator,
    validatorExceptions: params.validatorExceptions !== undefined ? params.validatorExceptions : pkg.rooseveltConfig.validatorExceptions !== undefined ? pkg.rooseveltConfig.validatorExceptions : defaultConfig.validatorExceptions,
    multipart: params.multipart !== undefined ? params.multipart : pkg.rooseveltConfig.multipart !== undefined ? pkg.rooseveltConfig.multipart : defaultConfig.multipart,
    maxLagPerRequest: params.maxLagPerRequest !== undefined ? params.maxLagPerRequest : pkg.rooseveltConfig.maxLagPerRequest !== undefined ? pkg.rooseveltConfig.maxLagPerRequest : defaultConfig.maxLagPerRequest,
    shutdownTimeout: params.shutdownTimeout !== undefined ? params.shutdownTimeout : pkg.rooseveltConfig.shutdownTimeout !== undefined ? pkg.rooseveltConfig.shutdownTimeout : defaultConfig.shutdownTimeout,
    bodyParserUrlencodedParams: params.bodyParserUrlencodedParams !== undefined ? params.bodyParserUrlencodedParams : pkg.rooseveltConfig.bodyParserUrlencodedParams !== undefined ? pkg.rooseveltConfig.bodyParserUrlencodedParams : defaultConfig.bodyParserUrlencodedParams,
    bodyParserJsonParams: params.bodyParserJsonParams !== undefined ? params.bodyParserJsonParams : pkg.rooseveltConfig.bodyParserJsonParams !== undefined ? pkg.rooseveltConfig.bodyParserJsonParams : defaultConfig.bodyParserJsonParams,
    nodeEnv: params.nodeEnv !== undefined ? params.nodeEnv : pkg.rooseveltConfig.nodeEnv !== undefined ? pkg.rooseveltConfig.nodeEnv : process.env.NODE_ENV,
>>>>>>> 93209d1a

    // https behavior - generally no defaults, user-defined
    https: params.https !== undefined ? params.https : pkg.rooseveltConfig.https !== undefined ? pkg.rooseveltConfig.https : defaultConfig.https,
    httpsOnly: params.httpsOnly !== undefined ? params.httpsOnly : pkg.rooseveltConfig.httpsOnly !== undefined ? pkg.rooseveltConfig.httpsOnly : defaultConfig.httpsOnly,
    httpsPort: process.env.HTTPS_PORT !== undefined ? process.env.HTTPS_PORT : params.httpsPort !== undefined ? params.httpsPort : pkg.rooseveltConfig.httpsPort !== undefined ? pkg.rooseveltConfig.httpsPort : defaultConfig.httpsPort,
    pfx: params.pfx !== undefined ? params.pfx : pkg.rooseveltConfig.pfx !== undefined ? pkg.rooseveltConfig.pfx : defaultConfig.pfx,
    keyPath: params.keyPath !== undefined ? params.keyPath : pkg.rooseveltConfig.keyPath !== undefined ? pkg.rooseveltConfig.keyPath : defaultConfig.keyPath, // object with pfx / key+cert (file paths)
    passphrase: params.passphrase !== undefined ? params.passphrase : pkg.rooseveltConfig.passphrase !== undefined ? pkg.rooseveltConfig.passphrase : defaultConfig.passphrase, // string
    ca: params.ca !== undefined ? params.ca : pkg.rooseveltConfig.ca !== undefined ? pkg.rooseveltConfig.ca : defaultConfig.ca, // string or array of strings (file paths)
    requestCert: params.requestCert !== undefined ? params.requestCert : pkg.rooseveltConfig.requestCert !== undefined ? pkg.rooseveltConfig.requestCert : defaultConfig.requestCert,
    rejectUnauthorized: params.rejectUnauthorized !== undefined ? params.rejectUnauthorized : pkg.rooseveltConfig.rejectUnauthorized !== undefined ? pkg.rooseveltConfig.rejectUnauthorized : defaultConfig.rejectUnauthorized,

    // mvc
    modelsPath: params.modelsPath !== undefined ? params.modelsPath : pkg.rooseveltConfig.modelsPath !== undefined ? pkg.rooseveltConfig.modelsPath : defaultConfig.modelsPath,
    viewsPath: params.viewsPath !== undefined ? params.viewsPath : pkg.rooseveltConfig.viewsPath !== undefined ? pkg.rooseveltConfig.viewsPath : defaultConfig.viewsPath,
    viewEngine: params.viewEngine !== undefined ? params.viewEngine : pkg.rooseveltConfig.viewEngine !== undefined ? pkg.rooseveltConfig.viewEngine : defaultConfig.viewEngine,
    controllersPath: params.controllersPath !== undefined ? params.controllersPath : pkg.rooseveltConfig.controllersPath !== undefined ? pkg.rooseveltConfig.controllersPath : defaultConfig.controllersPath,

    // error pages
    error404: params.error404 !== undefined ? params.error404 : pkg.rooseveltConfig.error404 !== undefined ? pkg.rooseveltConfig.error404 : defaultConfig.error404,
    error5xx: params.error5xx !== undefined ? params.error5xx : pkg.rooseveltConfig.error5xx !== undefined ? pkg.rooseveltConfig.error5xx : defaultConfig.error5xx,
    error503: params.error503 !== undefined ? params.error503 : pkg.rooseveltConfig.error503 !== undefined ? pkg.rooseveltConfig.error503 : defaultConfig.error503,

    // statics
    staticsRoot: params.staticsRoot, // default hierarchy defined above because below params depend on this one being predefined
    htmlMinify: params.htmlMinify !== undefined ? params.htmlMinify : pkg.rooseveltConfig.htmlMinify !== undefined ? pkg.rooseveltConfig.htmlMinify : defaultConfig.htmlMinify, /* eslint camelcase: 0 */
    cssPath: params.staticsRoot + (params.cssPath !== undefined ? params.cssPath : pkg.rooseveltConfig.cssPath !== undefined ? pkg.rooseveltConfig.cssPath : defaultConfig.cssPath),
    cssCompiler: params.cssCompiler !== undefined ? params.cssCompiler : pkg.rooseveltConfig.cssCompiler !== undefined ? pkg.rooseveltConfig.cssCompiler : defaultConfig.cssCompiler,
    cssCompiledOutput: params.staticsRoot + (params.cssCompiledOutput !== undefined ? params.cssCompiledOutput : pkg.rooseveltConfig.cssCompiledOutput !== undefined ? pkg.rooseveltConfig.cssCompiledOutput : defaultConfig.cssCompiledOutput),
    cssCompilerWhitelist: params.cssCompilerWhitelist !== undefined ? params.cssCompilerWhitelist : pkg.rooseveltConfig.cssCompilerWhitelist !== undefined ? pkg.rooseveltConfig.cssCompilerWhitelist : undefined,
    jsPath: params.staticsRoot + (params.jsPath !== undefined ? params.jsPath : pkg.rooseveltConfig.jsPath !== undefined ? pkg.rooseveltConfig.jsPath : defaultConfig.jsPath),
    bundledJsPath: params.bundledJsPath !== undefined ? params.bundledJsPath : pkg.rooseveltConfig.bundledJsPath !== undefined ? pkg.rooseveltConfig.bundledJsPath : defaultConfig.bundledJsPath,
    exposeBundles: params.exposeBundles !== undefined ? params.exposeBundles : pkg.rooseveltConfig.exposeBundles !== undefined ? pkg.rooseveltConfig.exposeBundles : defaultConfig.exposeBundles, // defaults to true so needs to be set below
    browserifyBundles: params.browserifyBundles !== undefined ? params.browserifyBundles : pkg.rooseveltConfig.browserifyBundles !== undefined ? pkg.rooseveltConfig.browserifyBundles : defaultConfig.browserifyBundles,
    jsCompiler: params.jsCompiler !== undefined ? params.jsCompiler : pkg.rooseveltConfig.jsCompiler !== undefined ? pkg.rooseveltConfig.jsCompiler : defaultConfig.jsCompiler,
    jsCompiledOutput: params.staticsRoot + (params.jsCompiledOutput !== undefined ? params.jsCompiledOutput : pkg.rooseveltConfig.jsCompiledOutput !== undefined ? pkg.rooseveltConfig.jsCompiledOutput : defaultConfig.jsCompiledOutput),
    jsCompilerWhitelist: params.jsCompilerWhitelist !== undefined ? params.jsCompilerWhitelist : pkg.rooseveltConfig.jsCompilerWhitelist !== undefined ? pkg.rooseveltConfig.jsCompilerWhitelist : undefined,

    // public
    publicFolder: params.publicFolder !== undefined ? params.publicFolder : pkg.rooseveltConfig.publicFolder !== undefined ? pkg.rooseveltConfig.publicFolder : defaultConfig.publicFolder,
    favicon: params.favicon !== undefined ? params.favicon : pkg.rooseveltConfig.favicon !== undefined ? pkg.rooseveltConfig.favicon : defaultConfig.favicon,
    symlinksToStatics: params.symlinksToStatics !== undefined ? params.symlinksToStatics : pkg.rooseveltConfig.symlinksToStatics !== undefined ? pkg.rooseveltConfig.symlinksToStatics : defaultConfig.symlinksToStatics,
    versionedStatics: params.versionedStatics !== undefined ? params.versionedStatics : pkg.rooseveltConfig.versionedStatics !== undefined ? pkg.rooseveltConfig.versionedStatics : defaultConfig.versionedStatics,
    versionedCssFile: params.versionedCssFile !== undefined ? params.versionedCssFile : pkg.rooseveltConfig.versionedCssFile !== undefined ? pkg.rooseveltConfig.versionedCssFile : undefined,
    alwaysHostPublic: params.alwaysHostPublic !== undefined ? params.alwaysHostPublic : pkg.rooseveltConfig.alwaysHostPublic !== undefined ? pkg.rooseveltConfig.alwaysHostPublic : defaultConfig.alwaysHostPublic,

    // events
    onServerInit: params.onServerInit !== undefined ? params.onServerInit : undefined,
    onServerStart: params.onServerStart !== undefined ? params.onServerStart : undefined,
    onReqStart: params.onReqStart !== undefined ? params.onReqStart : undefined,
    onReqBeforeRoute: params.onReqBeforeRoute !== undefined ? params.onReqBeforeRoute : undefined,
    onReqAfterRoute: params.onReqAfterRoute !== undefined ? params.onReqAfterRoute : undefined
  };

  // sets nodeEnv params
  if (params.nodeEnv !== undefined) {
    if (params.nodeEnv === 'development') {
      process.env.NODE_ENV = 'development';
    }
    else if (params.nodeEnv === 'production') {
      process.env.NODE_ENV = 'production';
      params.alwaysHostPublic = true; // only with -prod flag, not when NODE_ENV is naturally set to production
    }
  }

  // add trailing slashes where necessary
  ['modelsPath', 'viewsPath', 'controllersPath', 'staticsRoot', 'publicFolder', 'cssPath', 'jsPath', 'cssCompiledOutput', 'jsCompiledOutput'].forEach(function(i) {
    var path = params[i],
        finalChar = path.charAt(path.length - 1);
    params[i] = (finalChar !== '/' && finalChar !== '\\') ? path + '/' : path;
  });

  params.bundledJsPath = params.jsPath + params.bundledJsPath;

  // map mvc paths
  app.set('modelsPath', path.normalize(appDir + params.modelsPath));
  app.set('viewsPath', path.normalize(appDir + params.viewsPath));
  app.set('controllersPath', path.normalize(appDir + params.controllersPath));

  // map statics paths
  app.set('publicFolder', path.normalize(appDir + params.publicFolder));
  app.set('cssPath', path.normalize(appDir + params.cssPath));
  app.set('jsPath', path.normalize(appDir + params.jsPath));
  app.set('cssCompiledOutput', path.normalize(appDir + params.cssCompiledOutput));
  app.set('jsCompiledOutput', path.normalize(appDir + params.jsCompiledOutput));

  // determine statics prefix if any
  params.staticsPrefix = params.versionedStatics ? pkg.version || '' : '';

  // ensure 404 page exists
  params.error404 = app.get('controllersPath') + params.error404;
  if (!checkFiles.fileExists(params.error404)) {
    params.error404 = appDir + 'node_modules/roosevelt/defaultErrorPages/controllers/404.js';
  }

  // ensure 500 page exists
  params.error5xx = app.get('controllersPath') + params.error5xx;
  if (!checkFiles.fileExists(params.error5xx)) {
    params.error5xx = appDir + 'node_modules/roosevelt/defaultErrorPages/controllers/5xx.js';
  }

  // ensure 503 page exists
  params.error503 = app.get('controllersPath') + params.error503;
  if (!checkFiles.fileExists(params.error503)) {
    params.error503 = appDir + 'node_modules/roosevelt/defaultErrorPages/controllers/503.js';
  }

  // ensure formidableSettings is an object
  if (params.multipart !== false && typeof params.multipart !== 'object') {
    params.multipart = {};
  }

  // make the app directory requirable
  appModulePath.addPath(appDir);

  // make the models directory requirable
  appModulePath.addPath(appDir + params.modelsPath + '../');

  // make the controllers directory requirable
  appModulePath.addPath(appDir + params.controllersPath + '../');

  if (process.env.NODE_ENV === 'development') {
    params.noMinify = true;
  }

  if (process.env.NODE_ENV === 'production' || process.env.ROOSEVELT_ENABLE_VALIDATOR === 'false') {
    params.enableValidator = false;
  }

  if (process.env.ROOSEVELT_ENABLE_VALIDATOR === 'true') {
    params.enableValidator = true;
  }

  app.set('params', params);

  return app;
};<|MERGE_RESOLUTION|>--- conflicted
+++ resolved
@@ -34,20 +34,6 @@
   params = {
 
     // behavior
-<<<<<<< HEAD
-    port: process.env.HTTP_PORT || process.env.NODE_PORT || params.port || pkg.rooseveltConfig.port || 43711,
-    localhostOnly: params.localhostOnly, // defaults to true so needs to be set below
-    disableLogger: params.disableLogger || pkg.rooseveltConfig.disableLogger || false,
-    noMinify: params.noMinify || pkg.rooseveltConfig.noMinify || false,
-    enableValidator: params.enableValidator || pkg.rooseveltConfig.enableValidator || false,
-    htmlValidator: params.htmlValidator || pkg.rooseveltConfig.htmlValidator || {port: '8888', separateProcess: false, format: 'text', suppressWarnings: false},
-    validatorExceptions: params.validatorExceptions || pkg.rooseveltConfig.validatorExceptions || {requestHeader: 'Partial', modelValue: '_disableValidator'},
-    multipart: params.multipart || pkg.rooseveltConfig.multipart || {'multiples': true},
-    maxLagPerRequest: params.maxLagPerRequest || pkg.maxLagPerRequest || 70,
-    shutdownTimeout: params.shutdownTimeout || pkg.shutdownTimeout || 30000,
-    bodyParserUrlencodedParams: params.bodyParserUrlencodedParams || pkg.rooseveltConfig.bodyParserUrlencodedParams || { extended: true },
-    bodyParserJsonParams: params.bodyParserJsonParams || pkg.rooseveltConfig.bodyParserJsonParams || {},
-=======
     port: process.env.HTTP_PORT !== undefined ? process.env.HTTP_PORT : process.env.NODE_PORT !== undefined ? process.env.NODE_PORT : params.port !== undefined ? params.port : pkg.rooseveltConfig.port !== undefined ? pkg.rooseveltConfig.port : defaultConfig.port,
     localhostOnly: params.localhostOnly !== undefined ? params.localhostOnly : pkg.rooseveltConfig.localhostOnly !== undefined ? pkg.rooseveltConfig.localhostOnly : defaultConfig.localhostOnly, // defaults to true so needs to be set below
     disableLogger: params.disableLogger !== undefined ? params.disableLogger : pkg.rooseveltConfig.disableLogger !== undefined ? pkg.rooseveltConfig.disableLogger : defaultConfig.disableLogger,
@@ -61,7 +47,6 @@
     bodyParserUrlencodedParams: params.bodyParserUrlencodedParams !== undefined ? params.bodyParserUrlencodedParams : pkg.rooseveltConfig.bodyParserUrlencodedParams !== undefined ? pkg.rooseveltConfig.bodyParserUrlencodedParams : defaultConfig.bodyParserUrlencodedParams,
     bodyParserJsonParams: params.bodyParserJsonParams !== undefined ? params.bodyParserJsonParams : pkg.rooseveltConfig.bodyParserJsonParams !== undefined ? pkg.rooseveltConfig.bodyParserJsonParams : defaultConfig.bodyParserJsonParams,
     nodeEnv: params.nodeEnv !== undefined ? params.nodeEnv : pkg.rooseveltConfig.nodeEnv !== undefined ? pkg.rooseveltConfig.nodeEnv : process.env.NODE_ENV,
->>>>>>> 93209d1a
 
     // https behavior - generally no defaults, user-defined
     https: params.https !== undefined ? params.https : pkg.rooseveltConfig.https !== undefined ? pkg.rooseveltConfig.https : defaultConfig.https,
