/* eslint-env mocha */

const assert = require('assert')
const path = require('path')
const generateTestApp = require('../util/generateTestApp')
const cleanupTestApp = require('../util/cleanupTestApp')
const fork = require('child_process').fork
const fse = require('fs-extra')
const os = require('os')
const request = require('supertest')
const http = require('http')

describe('Roosevelt roosevelt.js Section Tests', function () {
  const appDir = path.join(__dirname, '../', 'app', 'rooseveltTest').replace('/\\/g', '/')

  // options that would be put into generateTestApp params
  let sOptions = {rooseveltPath: '../../../roosevelt', method: 'startServer'}

  afterEach(function (done) {
    cleanupTestApp(appDir, (err) => {
      if (err) {
        throw err
      } else {
        done()
      }
    })
  })

  it('should stil compile and run what is on initServer even when we do not pass a param object to roosevelt', function (done) {
    // generate a empty app.js file
    sOptions.appDir = appDir
    sOptions.method = 'initServer'
    sOptions.empty = false
    sOptions.noFunction = false

    generateTestApp({
    }, sOptions)

    // read the default config file
    let defaults = fse.readFileSync(path.join(appDir, '../', '../', '../', 'lib', 'defaults', 'config.json')).toString('utf8')
    let defaultsJSON = JSON.parse(defaults)

    // fork the app and run it as a child process
    const testApp = fork(path.join(appDir, 'app.js'), ['--dev'], {'stdio': ['pipe', 'pipe', 'pipe', 'ipc']})

    // if we do get back an object of params, it means that roosevelt was able to complete its initialization
    testApp.on('message', (params) => {
      assert.equal(params.port, defaultsJSON.port, 'Roosevelt should make them the same if a param object is not passed in (port)')
      assert.equal(params.viewEngine, defaultsJSON.viewEngine, 'Roosevelt should make them the same if a param object is not passed in (viewEngine)')
      assert.equal(params.favicon, defaultsJSON.favicon, 'Roosevelt should make them the same if a param object is not passed in (favicon)')
      testApp.kill('SIGINT')
    })

    // finish the test on exit
    testApp.on('exit', () => {
      done()
    })
  })

  it('should allow the user to init Roosevelt without putting in a callback', function (done) {
    // generate the app.js file (no callback)
    sOptions.method = 'initServer'
    sOptions.empty = true
    sOptions.noFunction = false

    generateTestApp({
      appDir: appDir,
      generateFolderStructure: true
    }, sOptions)
    // bool var to see that a message was not send back by a call back and that folders exists
    let messageRecievedBool = false

    // fork the app and run it as a child process
    const testApp = fork(path.join(appDir, 'app.js'), ['--dev'], {'stdio': ['pipe', 'pipe', 'pipe', 'ipc']})

    // if we recieve a message from roosevelt, which is only from a callback, turn that bool to true
    testApp.on('message', () => {
      messageRecievedBool = true
    })

    // when the app is finished, check that the initialized folder are there and that a message was not recieved from the app based on the callback
    testApp.on('exit', () => {
      let test1 = fse.existsSync(path.join(appDir, 'mvc'))
      let test2 = fse.existsSync(path.join(appDir, 'public'))
      let test3 = fse.existsSync(path.join(appDir, 'statics'))
      assert.equal(test1, true, 'Roosevelt did not make its mvc folder')
      assert.equal(test2, true, 'Roosevelt did not make its public folder')
      assert.equal(test3, true, 'Roosevelt did not make its statics folder')
      assert.equal(messageRecievedBool, false, 'Roosevelt send back a message that was on the callback, even though one was not given')
      done()
    })
  })

  it('should allow the user to init Roosevelt and not run the callback param if it is not a function', function (done) {
    // bool var to see that a message was not send back by a call back and that folders exists
    let messageRecievedBool = false

    // create the app.js file (cb not a function)
    sOptions.method = 'initServer'
    sOptions.noFunction = true
    sOptions.empty = false

    generateTestApp({
      appDir: appDir,
      generateFolderStructure: true
    }, sOptions)

    // fork the app and run it as a child process
    const testApp = fork(path.join(appDir, 'app.js'), ['--dev'], {'stdio': ['pipe', 'pipe', 'pipe', 'ipc']})

    // if we recieve a message from roosevelt, which is only from a callback, turn that bool to true
    testApp.on('message', () => {
      messageRecievedBool = true
    })

    // when the app is finished, check that the initialized folder are there and that a message was not recieved from the app based on the callback
    testApp.on('exit', () => {
      let test1 = fse.existsSync(path.join(appDir, 'mvc'))
      let test2 = fse.existsSync(path.join(appDir, 'public'))
      let test3 = fse.existsSync(path.join(appDir, 'statics'))
      assert.equal(test1, true, 'Roosevelt did not make its mvc folder')
      assert.equal(test2, true, 'Roosevelt did not make its public folder')
      assert.equal(test3, true, 'Roosevelt did not make its statics folder')
      assert.equal(messageRecievedBool, false, 'Roosevelt send back a message that was on the callback, even though one was not given')
      done()
    })
  })

  it('should allow the user to change the amount of cores that the app will run on', function (done) {
    // reset sOptions
    sOptions = {rooseveltPath: '../../../roosevelt', method: 'startServer'}

    // Int vars to hold how many times a server was started and how many times a thread was killed
    let serverStartInt = 0
    let processKilledInt = 0

    // set a timeout in case the correct amount of instances are not made or something fails during initialization
    let timeout = setTimeout(function () {
      assert.fail('An error occurred during initiailization or the app did not start enough instances of the app based on the command line arguement')
      done()
    }, 5000)

    // generate the app.js file
    generateTestApp({
      appDir: appDir,
      generateFolderStructure: true,
      onServerStart: `(app) => {console.log("server started")}`
    }, sOptions)

    // fork the app and run it as a child process
    const testApp = fork(path.join(appDir, 'app.js'), ['--dev', '-c', '2'], {'stdio': ['pipe', 'pipe', 'pipe', 'ipc']})

    // check the output to kill the app when the amount of server instances equal to the amount of cores used and keep track of the amount of threads killed
    testApp.stdout.on('data', (data) => {
      if (data.includes(`server started`)) {
        serverStartInt++
        if (serverStartInt === 2) {
          testApp.kill('SIGINT')
          clearTimeout(timeout)
        }
      }
      if (data.includes('thread') && data.includes('died')) {
        processKilledInt++
      }
    })

    // on exit, check how many instances of the app server were made, synonymous with how many cores have been used
    testApp.on('exit', () => {
      assert.equal(processKilledInt, 2, 'Roosevelt did not kill all the cluster workers that it generated')
      done()
    })
  })

  it('should make the app use the max amount of cpu cores if the user passes in the command line argument "-c max"', function (done) {
    // set a timeout in case the correct amount of instances are not made or something fails during initialization
    let timeout = setTimeout(function () {
      assert.fail('An error occurred during initiailization or the app did not start enough instances of the app based on the command line arguement')
      done()
    }, 5000)

    // Int vars to hold how many times a server was started, how many cpu cores this enviroment has and how many times a process was killed
    let serverStartInt = 0
    let processKilledInt = 0
    const maxCores = os.cpus().length

    // generate the app.js file
    generateTestApp({
      appDir: appDir,
      generateFolderStructure: true,
      onServerStart: `(app) => {console.log("server started")}`
    }, sOptions)

    // fork the app and run it as a child process
    const testApp = fork(path.join(appDir, 'app.js'), ['--dev', '-c', 'max'], {'stdio': ['pipe', 'pipe', 'pipe', 'ipc']})

    // check output logs to kill the app when the server instances reach the max and keep track of all the thread that are killed
    testApp.stdout.on('data', (data) => {
      if (data.includes('server started')) {
        serverStartInt++
        if (serverStartInt === maxCores) {
          testApp.kill('SIGINT')
          clearTimeout(timeout)
        }
      }
      if (data.includes('thread') && data.includes('died')) {
        processKilledInt++
      }
    })

    // on exit, check if the app had killed the cluster that the app had created
    testApp.on('exit', () => {
      assert.equal(processKilledInt, maxCores, 'Roosevelt did not kill all the cluster workers that it generated')
      done()
    })
  })

  it('should make the app default to one core if the number of cores the user asked is more than what the enviroment has', function (done) {
    // bool var to hold whether a specific error was logged, how many cpu cores this enviroment has, and a var to hold what one above the amount of cores that exists
    let defaultCoresLogBool = false
    let serverStartInt = 0
    const maxCores = os.cpus().length
    const tooManyCores = maxCores + 1

    // generate the app.js file
    generateTestApp({
      appDir: appDir,
      generateFolderStructure: true,
      onServerStart: `(app) => {process.send(app.get("params"))}`
    }, sOptions)

    // fork the app and run it as a child process
    const testApp = fork(path.join(appDir, 'app.js'), ['--dev', '-c', `${tooManyCores}`], {'stdio': ['pipe', 'pipe', 'pipe', 'ipc']})

    // check the output logs to see how many times the app makes a server instance
    testApp.stdout.on('data', (data) => {
      if (data.includes('Roosevelt Express HTTP server listening on port')) {
        serverStartInt++
      }
    })

    // on error logs, see if the app will default to one core
    testApp.stderr.on('data', (data) => {
      if (data.includes('Defaulting to 1 core.')) {
        defaultCoresLogBool = true
      }
    })

    // on start, kill it
    testApp.on('message', () => {
      testApp.kill('SIGINT')
    })

    // on exit, see if the app reports it will use one core and that it only started one instance of the app
    testApp.on('exit', () => {
      assert.equal(defaultCoresLogBool, true, 'Roosevelt try to set the amount of cores to something that is not possible (too many)')
      assert.equal(serverStartInt, 1, 'Roosevelt started more or less than 1 server for the app')
      done()
    })
  })

  it('should make the app default to one core if the number of cores the user asked is less or equal to zero', function (done) {
    // bool var to hold whether a specific error was logged, how many cpu cores this enviroment has, and a var to hold what one above the amount of cores that exists
    let defaultCoresLogBool = false
    let serverStartInt = 0

    // generate the app.js file
    generateTestApp({
      appDir: appDir,
      generateFolderStructure: true,
      onServerStart: `(app) => {process.send(app.get("params"))}`
    }, sOptions)

    // fork the app and run it as a child process
    const testApp = fork(path.join(appDir, 'app.js'), ['--dev', '-c', `0`], {'stdio': ['pipe', 'pipe', 'pipe', 'ipc']})

    // check the output logs to see how many times the app makes a server instance
    testApp.stdout.on('data', (data) => {
      if (data.includes('Roosevelt Express HTTP server listening on port')) {
        serverStartInt++
      }
    })

    // check the error logs to see if the app will default to one core
    testApp.stderr.on('data', (data) => {
      if (data.includes('Defaulting to 1 core.')) {
        defaultCoresLogBool = true
      }
    })

    // on start, kill it
    testApp.on('message', () => {
      testApp.kill('SIGINT')
    })

    // on exit, see if the app reports it will use one core and that it only started one instance of the app
    testApp.on('exit', () => {
      assert.equal(defaultCoresLogBool, true, 'Roosevelt try to set the amount of cores to something that is not possible (too many)')
      assert.equal(serverStartInt, 1, 'Roosevelt started more or less than 1 server for the app')
      done()
    })
  })

  it('should destroy all connections made to server if they still exists when the app is shutting down', function (done) {
    // global var to hold supertest and bool var to show whether or not a error log was outputted
    let test
    let statusUnknownBool = false

    // copy over the mvc over to the test app directory so that we can make http request
    fse.ensureDir(appDir)
    fse.copySync(path.join(appDir, '../', '../', 'util', 'mvc'), path.join(appDir, 'mvc'))

    // generate the app.js file
    generateTestApp({
      appDir: appDir,
      generateFolderStructure: true,
      onServerStart: `(app) => {process.send(app.get("params"))}`
    }, sOptions)

    // fork the app and run it as a child process
    const testApp = fork(path.join(appDir, 'app.js'), ['--dev'], {'stdio': ['pipe', 'pipe', 'pipe', 'ipc']})

    // on start, make a request to the server before immediately quitting
    testApp.on('message', (params) => {
      test = request(`http://localhost:${params.port}`)
        .get('/HTMLTest')
        .expect(200, (err, res) => {
          if (err) {
            if (err.message.includes(`Cannot read property 'status' of undefined`)) {
              statusUnknownBool = true
            }
          }
        })
      testApp.kill('SIGINT')
    })

    // on exit, see if the response can't be finish and that the request's socket was destroyed
    testApp.on('exit', () => {
      assert.equal(test.req.socket.destroyed, true, 'Roosevelt did not destory the connection while it was closing down')
      assert.equal(statusUnknownBool, true, 'Roosevelt was able to complete the HTTP Request, which it should not be able to do')
      done()
    })
  })

  it('should be able to make a https server if it is enabled', function (done) {
    // bool var to see if a specific log was outputted
    let httpsServerMadeBool = false

    // generate the app.js file
    generateTestApp({
      appDir: appDir,
      generateFolderStructure: true,
      onServerStart: `(app) => {process.send(app.get("params"))}`,
      https: {
        enable: true,
        httpsPort: 43203
      }
    }, sOptions)

    // fork the app and run it as a child process
    const testApp = fork(path.join(appDir, 'app.js'), ['--dev'], {'stdio': ['pipe', 'pipe', 'pipe', 'ipc']})

    // listen on the logs to see if the https server is initialized
    testApp.stdout.on('data', (data) => {
      if (data.includes('Roosevelt Express HTTPS server listening on port')) {
        httpsServerMadeBool = true
      }
    })

    // when the app starts, kill it
    testApp.on('message', (params) => {
      testApp.kill('SIGINT')
    })

    // on exit, check if roosevelt made a https server or not
    testApp.on('exit', () => {
      assert.equal(httpsServerMadeBool, true, 'Roosevelt did not make the HTTPS server even though it was enabled')
      done()
    })
  })

  it('should only make a https server if it is enabled and httpsOnly param is true', function (done) {
    // bool var to see if specifics log was outputted
    let httpsServerMadeBool = false
    let httpServerMadeBool = false

    // generate the app.js file
    generateTestApp({
      appDir: appDir,
      generateFolderStructure: true,
      onServerStart: `(app) => {process.send(app.get("params"))}`,
      https: {
        enable: true,
        httpsPort: 43203,
        httpsOnly: true
      }
    }, sOptions)

    // fork the app and run it as a child process
    const testApp = fork(path.join(appDir, 'app.js'), ['--dev'], {'stdio': ['pipe', 'pipe', 'pipe', 'ipc']})

    // Check the logs to see which type of server was made
    testApp.stdout.on('data', (data) => {
      if (data.includes('Roosevelt Express HTTPS server listening on port')) {
        httpsServerMadeBool = true
      }
      if (data.includes('Roosevelt Express HTTP server listening on port')) {
        httpServerMadeBool = true
      }
    })

    // when the app starts, kill it
    testApp.on('message', (params) => {
      testApp.kill('SIGINT')
    })

    // on exit, see if the app made a https server and not a http server
    testApp.on('exit', () => {
      assert.equal(httpsServerMadeBool, true, 'Roosevelt did not make the HTTPS server even though it was enabled')
      assert.equal(httpServerMadeBool, false, 'Roosevelt made a http Server even though the httpsOnly param is true')
      done()
    })
  })

  it('should be able to run the app in production mode', function (done) {
    // bool var to hold whether a specific log was outputted
    let productionModeBool = false

    // generate a app.js file
    generateTestApp({
      appDir: appDir,
      generateFolderStructure: true,
      onServerStart: `(app) => {process.send(app.get("params"))}`
    }, sOptions)

    // fork the app and run it as a child process
    const testApp = fork(path.join(appDir, 'app.js'), ['--prod'], {'stdio': ['pipe', 'pipe', 'pipe', 'ipc']})

    // test to see if the app is being run in production mode
    testApp.stdout.on('data', (data) => {
      if (data.includes('Starting Roosevelt Express in production mode...')) {
        productionModeBool = true
      }
    })

    // when the app starts, kill it
    testApp.on('message', () => {
      testApp.kill('SIGINT')
    })

    // on exit, see if the app started in production mode
    testApp.on('exit', () => {
      assert.equal(productionModeBool, true, 'Roosevelt did not start in production mode even though the production flag was passed to it as a command line arg')
      done()
    })
  })

  it('should be able to run the app even with the localhostOnly param set to true and in production mode', function (done) {
    // bool var to hold whether a specific log was outputted
    let productionModeBool = false

    // generate a app.js file
    generateTestApp({
      appDir: appDir,
      generateFolderStructure: true,
      localhostOnly: true,
      onServerStart: `(app) => {process.send(app.get("params"))}`
    }, sOptions)

    // fork the app and run it as a child process
    const testApp = fork(path.join(appDir, 'app.js'), ['--prod'], {'stdio': ['pipe', 'pipe', 'pipe', 'ipc']})

    // test to see if the app is being run in production mode
    testApp.stdout.on('data', (data) => {
      if (data.includes('Starting Roosevelt Express in production mode...')) {
        productionModeBool = true
      }
    })

    // when the app starts, check that localhostOnly was set correctly and then kill it
    testApp.on('message', (params) => {
      assert.equal(params.localhostOnly, true, 'Roosevelt did not set localhostOnly to true')
      testApp.kill('SIGINT')
    })

    // on exit, see if the app started in production mode
    testApp.on('exit', () => {
      assert.equal(productionModeBool, true, 'Roosevelt did not start in production mode even though the production flag was passed to it as a command line arg')
      done()
    })
  })

  it('should be able to run the app even with the localhostOnly param set to true, in production mode and run a https server', function (done) {
    // bool var to hold whether a specific log was outputted
    let productionModeBool = false
    let httpsServerMadeBool = false

    // generate a app.js file
    generateTestApp({
      appDir: appDir,
      generateFolderStructure: true,
      localhostOnly: true,
      https: {
        enable: true,
        httpsPort: 43203
      },
      onServerStart: `(app) => {process.send(app.get("params"))}`
    }, sOptions)

    // fork the app and run it as a child process
    const testApp = fork(path.join(appDir, 'app.js'), ['--prod'], {'stdio': ['pipe', 'pipe', 'pipe', 'ipc']})

    // test to see if the app is being run in production mode
    testApp.stdout.on('data', (data) => {
      if (data.includes('Starting Roosevelt Express in production mode...')) {
        productionModeBool = true
      }
      if (data.includes('Roosevelt Express HTTPS server listening on port')) {
        httpsServerMadeBool = true
      }
    })

    // when the app starts, check that localhostOnly was set correctly and then kill it
    testApp.on('message', (params) => {
      assert.equal(params.localhostOnly, true, 'Roosevelt did not set localhostOnly to true')
      testApp.kill('SIGINT')
    })

    // on exit, see if the app started in production mode
    testApp.on('exit', () => {
      assert.equal(productionModeBool, true, 'Roosevelt did not start in production mode even though the production flag was passed to it as a command line arg')
      assert.equal(httpsServerMadeBool, true, 'Roosevelt did not make a HTTPS server even thought it is enabled')
      done()
    })
  })

  it('should not execute whatever is in onServerStart if the param passed to it is not a function', function (done) {
    // bool var that will hold whether or not a message is recieved based on if a function was passed to onServerStart
    let serverStartFunctionBool = false

    // generate the app.js file
    generateTestApp({
      appDir: appDir,
      generateFolderStructure: true,
      onServerStart: `something`
    }, sOptions)

    // fork the app and run it as a child process
    const testApp = fork(path.join(appDir, 'app.js'), ['--prod'], {'stdio': ['pipe', 'pipe', 'pipe', 'ipc']})

    // if a message was recieved, then it probably means that the onServerStart param has excuted and sent something
    testApp.on('message', () => {
      serverStartFunctionBool = true
      testApp.kill('SIGINT')
    })

    // since a message will not be recieved by the test suite, kill the app after a certain amount of time
    setTimeout(function () {
      testApp.kill('SIGINT')
    }, 4000)

    // on exit, test to see if a message was recieved by the test suite from the app
    testApp.on('exit', () => {
      assert.equal(serverStartFunctionBool, false, 'Roosevelt still executed what was in onServerStart even though it is not a function')
      done()
    })
  })

  it('should be able to start the app as a https server without the passphrase or ca', function (done) {
    // bool var to hold that the HTTPS server is listening
    let HTTPSServerListeningBool = false

    // generate the app.js file
    generateTestApp({
      appDir: appDir,
      generateFolderStructure: true,
      onServerStart: `(app) => {process.send(app.get("params"))}`,
      https: {
        enable: true,
        httpsPort: 43733,
        passphrase: undefined,
        ca: undefined
      }
    }, sOptions)

    // fork the app and run it as a child process
    const testApp = fork(path.join(appDir, 'app.js'), ['--prod'], {'stdio': ['pipe', 'pipe', 'pipe', 'ipc']})

    // on logs, check to see if the specific log was outputted
    testApp.stdout.on('data', (data) => {
      if (data.includes('Roosevelt Express HTTPS server listening on port')) {
        HTTPSServerListeningBool = true
      }
    })

    // when the app finishes initialization and starts, kill it
    testApp.on('message', (params) => {
      testApp.kill('SIGINT')
    })

    // on the apps exit, see of the HTTPS server was listening
    testApp.on('exit', () => {
      assert.equal(HTTPSServerListeningBool, true, 'Roosevelt did not make a HTTPS Server')
      done()
    })
  })

  it('should be able to start the app as a https server with a passphrase', function (done) {
    // bool var to hold that the HTTPS server is listening
    let HTTPSServerListeningBool = false

    // generate the app.js file
    generateTestApp({
      appDir: appDir,
      generateFolderStructure: true,
      onServerStart: `(app) => {process.send(app.get("params"))}`,
      https: {
        enable: true,
        httpsPort: 43733,
        passphrase: 'something'
      }
    }, sOptions)

    // fork the app and run it as a child process
    const testApp = fork(path.join(appDir, 'app.js'), ['--prod'], {'stdio': ['pipe', 'pipe', 'pipe', 'ipc']})

    // on logs, check to see if the specific log was outputted
    testApp.stdout.on('data', (data) => {
      if (data.includes('Roosevelt Express HTTPS server listening on port')) {
        HTTPSServerListeningBool = true
      }
    })

    // when the app finishes initialization and starts, kill it
    testApp.on('message', (params) => {
      testApp.kill('SIGINT')
    })

    // on the apps exit, see of the HTTPS server was listening
    testApp.on('exit', () => {
      assert.equal(HTTPSServerListeningBool, true, 'Roosevelt did not make a HTTPS Server')
      done()
    })
  })

  it('should be able to start the server even if a ca is passed in', function (done) {
    // bool var to hold that the HTTPS server is listening
    let HTTPSServerListeningBool = false

    // generate the app.js file
    generateTestApp({
      appDir: appDir,
      generateFolderStructure: true,
      onServerStart: `(app) => {process.send(app.get("params"))}`,
      https: {
        enable: true,
        httpsPort: 43733,
        ca: 'test/util/ca.crt'
      }
    }, sOptions)

    // fork the app and run it as a child process
    const testApp = fork(path.join(appDir, 'app.js'), ['--prod'], {'stdio': ['pipe', 'pipe', 'pipe', 'ipc']})

    // on logs, check to see if the specific log was outputted
    testApp.stdout.on('data', (data) => {
      if (data.includes('Roosevelt Express HTTPS server listening on port')) {
        HTTPSServerListeningBool = true
      }
    })

    // when the app finishes initialization and starts, kill it
    testApp.on('message', (params) => {
      testApp.kill('SIGINT')
    })

    // on the apps exit, see of the HTTPS server was listening
    testApp.on('exit', () => {
      assert.equal(HTTPSServerListeningBool, true, 'Roosevelt did not make a HTTPS Server')
      done()
    })
  })

  it('should be able to start the server even if a ca array is passed in', function (done) {
    // bool var to hold that the HTTPS server is listening
    let HTTPSServerListeningBool = false

    // generate the app.js file
    generateTestApp({
      appDir: appDir,
      generateFolderStructure: true,
      onServerStart: `(app) => {process.send(app.get("params"))}`,
      https: {
        enable: true,
        httpsPort: 43733,
        ca: ['test/util/ca.crt']
      }
    }, sOptions)

    // fork the app and run it as a child process
    const testApp = fork(path.join(appDir, 'app.js'), ['--prod'], {'stdio': ['pipe', 'pipe', 'pipe', 'ipc']})

    // on logs, check to see if the specific log was outputted
    testApp.stdout.on('data', (data) => {
      if (data.includes('Roosevelt Express HTTPS server listening on port')) {
        HTTPSServerListeningBool = true
      }
    })

    // when the app finishes initialization and starts, kill it
    testApp.on('message', (params) => {
      testApp.kill('SIGINT')
    })

    // on the apps exit, see of the HTTPS server was listening
    testApp.on('exit', () => {
      assert.equal(HTTPSServerListeningBool, true, 'Roosevelt did not make a HTTPS Server')
      done()
    })
  })

<<<<<<< HEAD
  it('should be able to call gracefulShutdown if stopServer was called', function (done) {
    // bool vars to hold whether specific logs were outputted
    let recievedKillSignalBool = false
    let closedRooseveltAppBool = false

    // adjusted options sent to generateTestApp so that it will call roosevelt shutdownServer function
    sOptions.stopServer = true

    // generate the app.js file
    generateTestApp({
      appDir: appDir,
      generateFolderStructure: true,
      onServerStart: `(app) => {console.log("server started")}`
    }, sOptions)

    // fork the app and run it as a child process
    const testApp = fork(path.join(appDir, 'app.js'), {'stdio': ['pipe', 'pipe', 'pipe', 'ipc']})

    // on logs, check to see if the specific logs were outputted
    testApp.stdout.on('data', (data) => {
      if (data.includes('Roosevelt Express received kill signal, attempting to shut down gracefully.')) {
        recievedKillSignalBool = true
      }
      if (data.includes('Roosevelt Express successfully closed all connections and shut down gracefully.')) {
        closedRooseveltAppBool = true
      }
    })

    // on exit, see if the logs were outputted
    testApp.on('exit', () => {
      assert.equal(recievedKillSignalBool, true, 'shutdownServer did not start gracefulShutdown')
      assert.equal(closedRooseveltAppBool, true, 'shutdownServer did not close everything on the roosevelt app')
=======
  it('should warn and quit the initialization of the roosevelt app if another process is using the same port that the app was assigned to', function (done) {
    // bool var to hold whether or not specific logs were made or if a specific action happened
    let samePortWarningBool = false
    let serverStartedBool = false

    // create a dummy server that will give occupy the same port as the app
    let server = http.createServer(function (req, res) {
      res.statusCode = 200
      res.end()
    }).listen(43711)

    generateTestApp({
      appDir: appDir,
      generateFolderStructure: true,
      onServerStart: `(app) => {process.send(app.get("params"))}`
    }, sOptions)

    // fork the app and run it as a child process
    const testApp = fork(path.join(appDir, 'app.js'), ['--prod'], {'stdio': ['pipe', 'pipe', 'pipe', 'ipc']})
    testApp.stderr.on('data', (data) => {
      if (data.includes('Something else is using the port that you had assigned for the app. Either close that process or change the port number you use for your roosevelt app')) {
        samePortWarningBool = true
      }
    })

    testApp.on('message', () => {
      serverStartedBool = true
      testApp.kill('SIGINT')
    })

    testApp.on('exit', () => {
      assert.equal(serverStartedBool, false, 'Roosevelt completely compiled the app and started it even thought we get EADDRINUSE error')
      assert.equal(samePortWarningBool, true, 'Roosevelt did not report that it could not start because something is using the same port that the app wants to use')
      server.close()
>>>>>>> a5454635
      done()
    })
  })
})<|MERGE_RESOLUTION|>--- conflicted
+++ resolved
@@ -718,7 +718,6 @@
     })
   })
 
-<<<<<<< HEAD
   it('should be able to call gracefulShutdown if stopServer was called', function (done) {
     // bool vars to hold whether specific logs were outputted
     let recievedKillSignalBool = false
@@ -751,7 +750,10 @@
     testApp.on('exit', () => {
       assert.equal(recievedKillSignalBool, true, 'shutdownServer did not start gracefulShutdown')
       assert.equal(closedRooseveltAppBool, true, 'shutdownServer did not close everything on the roosevelt app')
-=======
+      done()
+    })
+  })
+  
   it('should warn and quit the initialization of the roosevelt app if another process is using the same port that the app was assigned to', function (done) {
     // bool var to hold whether or not specific logs were made or if a specific action happened
     let samePortWarningBool = false
@@ -786,7 +788,6 @@
       assert.equal(serverStartedBool, false, 'Roosevelt completely compiled the app and started it even thought we get EADDRINUSE error')
       assert.equal(samePortWarningBool, true, 'Roosevelt did not report that it could not start because something is using the same port that the app wants to use')
       server.close()
->>>>>>> a5454635
       done()
     })
   })
