--- conflicted
+++ resolved
@@ -122,13 +122,8 @@
     const testApp = fork(path.join(appDir, 'app.js'), {'stdio': ['pipe', 'pipe', 'pipe', 'ipc']})
 
      // on the message sent by the app completing the start method, send a http request for the plain html page to the server and see if it sends back a response
-<<<<<<< HEAD
-    testApp.on('message', () => {
-      request('http://localhost:9000')
-=======
-    testApp.on('message', (params) => {
-      request(`http://localhost:${params.port}`)
->>>>>>> 76293a75
+    testApp.on('message', (params) => {
+      request(`http://localhost:${params.port}`)
       .get('/HTMLTest')
       .expect(200, (err, res) => {
         if (err) {
