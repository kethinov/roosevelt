// generate app.js and deposit it into test/app

const fs = require('fs')
const fse = require('fs-extra')
const path = require('path')
const util = require('util')

module.exports = function (params, options) {
  const appDir = params.appDir
  let appJSContents = `const app = require(\`${options.rooseveltPath}\`)(${util.inspect(params, {depth: 5})})\n\n`
  let defaultMessages = 'process.send(app.expressApp.get(\'params\'))'

<<<<<<< HEAD
  if (method === 'initServer') {
    appJSContents += `app.${method}(() => {\n`
    appJSContents += `  ${defaultMessages}\n})`
  } else if (method === 'startServer') {
    appJSContents = appJSContents.replace('onServerStart: true', 'onServerStart: (app) => {process.send("something")}')
    appJSContents += `app.${method}()`
=======
  if (options.method === 'initServer') {
    appJSContents += `app.${options.method}(() => {\n`
    appJSContents += `  ${defaultMessages}\n})`
  } else if (options.method === 'startServer') {
    appJSContents = appJSContents.replace('onServerStart: true', 'onServerStart: (app) => {process.send("something")}')
    appJSContents += `app.${options.method}()`
>>>>>>> d92cdf2b
  } else {
    appJSContents += defaultMessages
  }

  // generate test app drectory
  fse.ensureDirSync(path.join(appDir))

  // generate app.js in test directory
  fs.writeFileSync(path.join(appDir, 'app.js'), appJSContents)
}<|MERGE_RESOLUTION|>--- conflicted
+++ resolved
@@ -10,21 +10,13 @@
   let appJSContents = `const app = require(\`${options.rooseveltPath}\`)(${util.inspect(params, {depth: 5})})\n\n`
   let defaultMessages = 'process.send(app.expressApp.get(\'params\'))'
 
-<<<<<<< HEAD
-  if (method === 'initServer') {
-    appJSContents += `app.${method}(() => {\n`
-    appJSContents += `  ${defaultMessages}\n})`
-  } else if (method === 'startServer') {
-    appJSContents = appJSContents.replace('onServerStart: true', 'onServerStart: (app) => {process.send("something")}')
-    appJSContents += `app.${method}()`
-=======
+
   if (options.method === 'initServer') {
     appJSContents += `app.${options.method}(() => {\n`
     appJSContents += `  ${defaultMessages}\n})`
   } else if (options.method === 'startServer') {
     appJSContents = appJSContents.replace('onServerStart: true', 'onServerStart: (app) => {process.send("something")}')
     appJSContents += `app.${options.method}()`
->>>>>>> d92cdf2b
   } else {
     appJSContents += defaultMessages
   }
