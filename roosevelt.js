--- conflicted
+++ resolved
@@ -8,11 +8,7 @@
 const os = require('os')
 const fs = require('fs')
 const fsr = require('./lib/tools/fsr')()
-<<<<<<< HEAD
-const winston = require('winston')
 const reload = require('reload')
-=======
->>>>>>> 52af0c2e
 
 module.exports = function (params) {
   params = params || {} // ensure params are an object
